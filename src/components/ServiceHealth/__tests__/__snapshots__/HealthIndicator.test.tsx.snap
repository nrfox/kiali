--- conflicted
+++ resolved
@@ -1928,10 +1928,7 @@
           >
             <Icon
               className="health-icon"
-<<<<<<< HEAD
               name="error-circle-o"
-=======
-              name="warning-triangle-o"
               style={
                 Object {
                   "fontSize": "35px",
@@ -1942,11 +1939,24 @@
             />
           </HealthDetails>,
           <br />,
-          "Pod deployment degraded",
           false,
+          <ul
+            style={
+              Object {
+                "padding": 0,
+              }
+            }
+          >
+            <li>
+              Envoy health failure
+            </li>
+            <li>
+              Pod deployment degraded
+            </li>
+          </ul>,
         ],
         "style": Object {
-          "color": "#ec7a08",
+          "color": "#cc0000",
         },
       },
       "ref": null,
@@ -1958,7 +1968,7 @@
           "props": Object {
             "children": <Icon
               className="health-icon"
-              name="warning-triangle-o"
+              name="error-circle-o"
               style={
                 Object {
                   "fontSize": "35px",
@@ -1967,7 +1977,7 @@
               tabIndex="0"
               type="pf"
             />,
-            "headline": "Degraded",
+            "headline": "Failure",
             "health": Object {
               "deploymentStatuses": Array [
                 Object {
@@ -1982,8 +1992,14 @@
                 },
               ],
               "envoy": Object {
-                "healthy": 1,
-                "total": 1,
+                "inbound": Object {
+                  "healthy": 0,
+                  "total": 10,
+                },
+                "outbound": Object {
+                  "healthy": 1,
+                  "total": 1,
+                },
               },
               "requests": Object {
                 "requestCount": 0,
@@ -2001,7 +2017,7 @@
             "nodeType": "function",
             "props": Object {
               "className": "health-icon",
-              "name": "warning-triangle-o",
+              "name": "error-circle-o",
               "style": Object {
                 "fontSize": "35px",
               },
@@ -2023,8 +2039,51 @@
           "rendered": null,
           "type": "br",
         },
-        "Pod deployment degraded",
         false,
+        Object {
+          "instance": null,
+          "key": undefined,
+          "nodeType": "host",
+          "props": Object {
+            "children": Array [
+              <li>
+                Envoy health failure
+              </li>,
+              <li>
+                Pod deployment degraded
+              </li>,
+            ],
+            "style": Object {
+              "padding": 0,
+            },
+          },
+          "ref": null,
+          "rendered": Array [
+            Object {
+              "instance": null,
+              "key": "0",
+              "nodeType": "host",
+              "props": Object {
+                "children": "Envoy health failure",
+              },
+              "ref": null,
+              "rendered": "Envoy health failure",
+              "type": "li",
+            },
+            Object {
+              "instance": null,
+              "key": "1",
+              "nodeType": "host",
+              "props": Object {
+                "children": "Pod deployment degraded",
+              },
+              "ref": null,
+              "rendered": "Pod deployment degraded",
+              "type": "li",
+            },
+          ],
+          "type": "ul",
+        },
       ],
       "type": "div",
     },
@@ -2039,7 +2098,7 @@
 }
 `;
 
-exports[`HealthIndicator renders deployments failure 1`] = `
+exports[`HealthIndicator renders error rate failure 1`] = `
 ShallowWrapper {
   "length": 1,
   Symbol(enzyme.__root__): [Circular],
@@ -2048,23 +2107,24 @@
       Object {
         "deploymentStatuses": Array [
           Object {
-            "available": 0,
+            "available": 1,
             "name": "A",
-            "replicas": 10,
-          },
-          Object {
-            "available": 2,
-            "name": "B",
-            "replicas": 2,
+            "replicas": 1,
           },
         ],
         "envoy": Object {
-          "healthy": 1,
-          "total": 10,
+          "inbound": Object {
+            "healthy": 1,
+            "total": 10,
+          },
+          "outbound": Object {
+            "healthy": 1,
+            "total": 10,
+          },
         },
         "requests": Object {
-          "requestCount": 0,
-          "requestErrorCount": 0,
+          "requestCount": 1.56,
+          "requestErrorCount": 1.1,
         },
       }
     }
@@ -2090,23 +2150,24 @@
           Object {
             "deploymentStatuses": Array [
               Object {
-                "available": 0,
+                "available": 1,
                 "name": "A",
-                "replicas": 10,
-              },
-              Object {
-                "available": 2,
-                "name": "B",
-                "replicas": 2,
+                "replicas": 1,
               },
             ],
             "envoy": Object {
-              "healthy": 1,
-              "total": 10,
+              "inbound": Object {
+                "healthy": 1,
+                "total": 10,
+              },
+              "outbound": Object {
+                "healthy": 1,
+                "total": 10,
+              },
             },
             "requests": Object {
-              "requestCount": 0,
-              "requestErrorCount": 0,
+              "requestCount": 1.56,
+              "requestErrorCount": 1.1,
             },
           }
         }
@@ -2148,23 +2209,24 @@
         "health": Object {
           "deploymentStatuses": Array [
             Object {
-              "available": 0,
+              "available": 1,
               "name": "A",
-              "replicas": 10,
-            },
-            Object {
-              "available": 2,
-              "name": "B",
-              "replicas": 2,
+              "replicas": 1,
             },
           ],
           "envoy": Object {
-            "healthy": 1,
-            "total": 10,
+            "inbound": Object {
+              "healthy": 1,
+              "total": 10,
+            },
+            "outbound": Object {
+              "healthy": 1,
+              "total": 10,
+            },
           },
           "requests": Object {
-            "requestCount": 0,
-            "requestErrorCount": 0,
+            "requestCount": 1.56,
+            "requestErrorCount": 1.1,
           },
         },
         "id": "svc",
@@ -2205,23 +2267,24 @@
             Object {
               "deploymentStatuses": Array [
                 Object {
-                  "available": 0,
+                  "available": 1,
                   "name": "A",
-                  "replicas": 10,
-                },
-                Object {
-                  "available": 2,
-                  "name": "B",
-                  "replicas": 2,
+                  "replicas": 1,
                 },
               ],
               "envoy": Object {
-                "healthy": 1,
-                "total": 10,
+                "inbound": Object {
+                  "healthy": 1,
+                  "total": 10,
+                },
+                "outbound": Object {
+                  "healthy": 1,
+                  "total": 10,
+                },
               },
               "requests": Object {
-                "requestCount": 0,
-                "requestErrorCount": 0,
+                "requestCount": 1.56,
+                "requestErrorCount": 1.1,
               },
             }
           }
@@ -2263,23 +2326,24 @@
           "health": Object {
             "deploymentStatuses": Array [
               Object {
-                "available": 0,
+                "available": 1,
                 "name": "A",
-                "replicas": 10,
-              },
-              Object {
-                "available": 2,
-                "name": "B",
-                "replicas": 2,
+                "replicas": 1,
               },
             ],
             "envoy": Object {
-              "healthy": 1,
-              "total": 10,
+              "inbound": Object {
+                "healthy": 1,
+                "total": 10,
+              },
+              "outbound": Object {
+                "healthy": 1,
+                "total": 10,
+              },
             },
             "requests": Object {
-              "requestCount": 0,
-              "requestErrorCount": 0,
+              "requestCount": 1.56,
+              "requestErrorCount": 1.1,
             },
           },
           "id": "svc",
@@ -2319,7 +2383,7 @@
 }
 `;
 
-exports[`HealthIndicator renders deployments failure 2`] = `
+exports[`HealthIndicator renders error rate failure 2`] = `
 ShallowWrapper {
   "length": 1,
   Symbol(enzyme.__root__): [Circular],
@@ -2328,23 +2392,24 @@
       Object {
         "deploymentStatuses": Array [
           Object {
-            "available": 0,
+            "available": 1,
             "name": "A",
-            "replicas": 10,
-          },
-          Object {
-            "available": 2,
-            "name": "B",
-            "replicas": 2,
+            "replicas": 1,
           },
         ],
         "envoy": Object {
-          "healthy": 1,
-          "total": 10,
+          "inbound": Object {
+            "healthy": 1,
+            "total": 10,
+          },
+          "outbound": Object {
+            "healthy": 1,
+            "total": 10,
+          },
         },
         "requests": Object {
-          "requestCount": 0,
-          "requestErrorCount": 0,
+          "requestCount": 1.56,
+          "requestErrorCount": 1.1,
         },
       }
     }
@@ -2371,2718 +2436,6 @@
             Object {
               "deploymentStatuses": Array [
                 Object {
-                  "available": 0,
-                  "name": "A",
-                  "replicas": 10,
-                },
-                Object {
-                  "available": 2,
-                  "name": "B",
-                  "replicas": 2,
-                },
-              ],
-              "envoy": Object {
-                "healthy": 1,
-                "total": 10,
-              },
-              "requests": Object {
-                "requestCount": 0,
-                "requestErrorCount": 0,
-              },
-            }
-          }
-          id="svc"
-          placement={undefined}
-          rateInterval={600}
-        >
-          <Icon
-            className="health-icon"
-            name="error-circle-o"
-            style={
-              Object {
-                "fontSize": "35px",
-              }
-            }
-            tabIndex="0"
-            type="pf"
-          />
-        </HealthDetails>,
-        <br />,
-        false,
-        <ul
-          style={
-            Object {
-              "padding": 0,
-            }
-          }
-        >
-          <li>
-            Envoy health degraded
-          </li>
-          <li>
-            Pod deployment failure
-          </li>
-        </ul>,
-      ],
-      "style": Object {
-        "color": "#cc0000",
-      },
-    },
-    "ref": null,
-    "rendered": Array [
-      Object {
-        "instance": null,
-        "key": undefined,
-        "nodeType": "class",
-        "props": Object {
-          "children": <Icon
-            className="health-icon"
-            name="error-circle-o"
-            style={
-              Object {
-                "fontSize": "35px",
-              }
-            }
-            tabIndex="0"
-            type="pf"
-          />,
-          "headline": "Failure",
-          "health": Object {
-            "deploymentStatuses": Array [
-              Object {
-                "available": 0,
-                "name": "A",
-                "replicas": 10,
-              },
-              Object {
-                "available": 2,
-                "name": "B",
-                "replicas": 2,
-              },
-            ],
-            "envoy": Object {
-              "healthy": 1,
-              "total": 10,
-            },
-            "requests": Object {
-              "requestCount": 0,
-              "requestErrorCount": 0,
-            },
-          },
-          "id": "svc",
-          "placement": undefined,
-          "rateInterval": 600,
-        },
-        "ref": null,
-        "rendered": Object {
-          "instance": null,
-          "key": undefined,
-          "nodeType": "function",
-          "props": Object {
-            "className": "health-icon",
-            "name": "error-circle-o",
-            "style": Object {
-              "fontSize": "35px",
-            },
-            "tabIndex": "0",
-            "type": "pf",
-          },
-          "ref": null,
-          "rendered": null,
-          "type": [Function],
-        },
-        "type": [Function],
-      },
-      Object {
-        "instance": null,
-        "key": undefined,
-        "nodeType": "host",
-        "props": Object {},
-        "ref": null,
-        "rendered": null,
-        "type": "br",
-      },
-      false,
-      Object {
-        "instance": null,
-        "key": undefined,
-        "nodeType": "host",
-        "props": Object {
-          "children": Array [
-            <li>
-              Envoy health degraded
-            </li>,
-            <li>
-              Pod deployment failure
-            </li>,
-          ],
-          "style": Object {
-            "padding": 0,
-          },
-        },
-        "ref": null,
-        "rendered": Array [
-          Object {
-            "instance": null,
-            "key": "0",
-            "nodeType": "host",
-            "props": Object {
-              "children": "Envoy health degraded",
-            },
-            "ref": null,
-            "rendered": "Envoy health degraded",
-            "type": "li",
-          },
-          Object {
-            "instance": null,
-            "key": "1",
-            "nodeType": "host",
-            "props": Object {
-              "children": "Pod deployment failure",
-            },
-            "ref": null,
-            "rendered": "Pod deployment failure",
-            "type": "li",
-          },
-        ],
-        "type": "ul",
-      },
-    ],
-    "type": "div",
-  },
-  Symbol(enzyme.__nodes__): Array [
-    Object {
-      "instance": null,
-      "key": undefined,
-      "nodeType": "host",
-      "props": Object {
-        "children": Array [
-          <HealthDetails
-            headline="Failure"
-            health={
-              Object {
-                "deploymentStatuses": Array [
-                  Object {
-                    "available": 0,
-                    "name": "A",
-                    "replicas": 10,
-                  },
-                  Object {
-                    "available": 2,
-                    "name": "B",
-                    "replicas": 2,
-                  },
-                ],
-                "envoy": Object {
-                  "healthy": 1,
-                  "total": 10,
-                },
-                "requests": Object {
-                  "requestCount": 0,
-                  "requestErrorCount": 0,
-                },
-              }
-            }
-            id="svc"
-            placement={undefined}
-            rateInterval={600}
-          >
-            <Icon
-              className="health-icon"
-              name="error-circle-o"
-              style={
-                Object {
-                  "fontSize": "35px",
-                }
-              }
-              tabIndex="0"
-              type="pf"
-            />
-          </HealthDetails>,
-          <br />,
-          false,
-          <ul
-            style={
-              Object {
-                "padding": 0,
-              }
-            }
-          >
-            <li>
-              Envoy health degraded
-            </li>
-            <li>
-              Pod deployment failure
-            </li>
-          </ul>,
-        ],
-        "style": Object {
-          "color": "#cc0000",
-        },
-      },
-      "ref": null,
-      "rendered": Array [
-        Object {
-          "instance": null,
-          "key": undefined,
-          "nodeType": "class",
-          "props": Object {
-            "children": <Icon
-              className="health-icon"
-              name="error-circle-o"
-              style={
-                Object {
-                  "fontSize": "35px",
-                }
-              }
-              tabIndex="0"
-              type="pf"
-            />,
-            "headline": "Failure",
-            "health": Object {
-              "deploymentStatuses": Array [
-                Object {
-                  "available": 0,
-                  "name": "A",
-                  "replicas": 10,
-                },
-                Object {
-                  "available": 2,
-                  "name": "B",
-                  "replicas": 2,
-                },
-              ],
-              "envoy": Object {
-                "healthy": 1,
-                "total": 10,
-              },
-              "requests": Object {
-                "requestCount": 0,
-                "requestErrorCount": 0,
-              },
-            },
-            "id": "svc",
-            "placement": undefined,
-            "rateInterval": 600,
-          },
-          "ref": null,
-          "rendered": Object {
-            "instance": null,
-            "key": undefined,
-            "nodeType": "function",
-            "props": Object {
-              "className": "health-icon",
-              "name": "error-circle-o",
-              "style": Object {
-                "fontSize": "35px",
-              },
-              "tabIndex": "0",
-              "type": "pf",
-            },
-            "ref": null,
-            "rendered": null,
-            "type": [Function],
-          },
-          "type": [Function],
-        },
-        Object {
-          "instance": null,
-          "key": undefined,
-          "nodeType": "host",
-          "props": Object {},
-          "ref": null,
-          "rendered": null,
-          "type": "br",
-        },
-        false,
-        Object {
-          "instance": null,
-          "key": undefined,
-          "nodeType": "host",
-          "props": Object {
-            "children": Array [
-              <li>
-                Envoy health degraded
-              </li>,
-              <li>
-                Pod deployment failure
-              </li>,
-            ],
-            "style": Object {
-              "padding": 0,
-            },
-          },
-          "ref": null,
-          "rendered": Array [
-            Object {
-              "instance": null,
-              "key": "0",
-              "nodeType": "host",
-              "props": Object {
-                "children": "Envoy health degraded",
-              },
-              "ref": null,
-              "rendered": "Envoy health degraded",
-              "type": "li",
-            },
-            Object {
-              "instance": null,
-              "key": "1",
-              "nodeType": "host",
-              "props": Object {
-                "children": "Pod deployment failure",
-              },
-              "ref": null,
-              "rendered": "Pod deployment failure",
-              "type": "li",
-            },
-          ],
-          "type": "ul",
-        },
-      ],
-      "type": "div",
-    },
-  ],
-  Symbol(enzyme.__options__): Object {
-    "adapter": ReactSixteenAdapter {
-      "options": Object {
-        "enableComponentDidUpdateOnSetState": true,
-      },
-    },
-  },
-}
-`;
-
-exports[`HealthIndicator renders envoy degraded 1`] = `
-ShallowWrapper {
-  "length": 1,
-  Symbol(enzyme.__root__): [Circular],
-  Symbol(enzyme.__unrendered__): <HealthIndicator
-    health={
-      Object {
-        "deploymentStatuses": Array [
-          Object {
-            "available": 1,
-            "name": "A",
-            "replicas": 1,
-          },
-          Object {
-            "available": 2,
-            "name": "B",
-            "replicas": 2,
-          },
-        ],
-        "envoy": Object {
-          "healthy": 1,
-          "total": 10,
-        },
-        "requests": Object {
-          "requestCount": 0,
-          "requestErrorCount": 0,
-        },
-      }
-    }
-    id="svc"
-    mode={1}
-    rateInterval={600}
-  />,
-  Symbol(enzyme.__renderer__): Object {
-    "batchedUpdates": [Function],
-    "getNode": [Function],
-    "render": [Function],
-    "simulateEvent": [Function],
-    "unmount": [Function],
-  },
-  Symbol(enzyme.__node__): Object {
-    "instance": null,
-    "key": undefined,
-    "nodeType": "host",
-    "props": Object {
-      "children": <HealthDetails
-        headline="Degraded"
-        health={
-          Object {
-            "deploymentStatuses": Array [
-              Object {
-                "available": 1,
-                "name": "A",
-                "replicas": 1,
-              },
-              Object {
-                "available": 2,
-                "name": "B",
-                "replicas": 2,
-              },
-            ],
-            "envoy": Object {
-              "healthy": 1,
-              "total": 10,
-            },
-            "requests": Object {
-              "requestCount": 0,
-              "requestErrorCount": 0,
-            },
-          }
-        }
-        id="svc"
-        placement={undefined}
-        rateInterval={600}
-      >
-        <Icon
-          className="health-icon"
-          name="warning-triangle-o"
-          style={
-            Object {
-              "fontSize": "18px",
-            }
-          }
-          tabIndex="0"
-          type="pf"
-        />
-      </HealthDetails>,
-    },
-    "ref": null,
-    "rendered": Object {
-      "instance": null,
-      "key": undefined,
-      "nodeType": "class",
-      "props": Object {
-        "children": <Icon
-          className="health-icon"
-          name="warning-triangle-o"
-          style={
-            Object {
-              "fontSize": "18px",
-            }
-          }
-          tabIndex="0"
-          type="pf"
-        />,
-        "headline": "Degraded",
-        "health": Object {
-          "deploymentStatuses": Array [
-            Object {
-              "available": 1,
-              "name": "A",
-              "replicas": 1,
-            },
-            Object {
-              "available": 2,
-              "name": "B",
-              "replicas": 2,
-            },
-          ],
-          "envoy": Object {
-            "healthy": 1,
-            "total": 10,
-          },
-          "requests": Object {
-            "requestCount": 0,
-            "requestErrorCount": 0,
-          },
-        },
-        "id": "svc",
-        "placement": undefined,
-        "rateInterval": 600,
-      },
-      "ref": null,
-      "rendered": Object {
-        "instance": null,
-        "key": undefined,
-        "nodeType": "function",
-        "props": Object {
-          "className": "health-icon",
-          "name": "warning-triangle-o",
-          "style": Object {
-            "fontSize": "18px",
-          },
-          "tabIndex": "0",
-          "type": "pf",
-        },
-        "ref": null,
-        "rendered": null,
-        "type": [Function],
-      },
-      "type": [Function],
-    },
-    "type": "span",
-  },
-  Symbol(enzyme.__nodes__): Array [
-    Object {
-      "instance": null,
-      "key": undefined,
-      "nodeType": "host",
-      "props": Object {
-        "children": <HealthDetails
-          headline="Degraded"
-          health={
-            Object {
-              "deploymentStatuses": Array [
-                Object {
-                  "available": 1,
-                  "name": "A",
-                  "replicas": 1,
-                },
-                Object {
-                  "available": 2,
-                  "name": "B",
-                  "replicas": 2,
-                },
-              ],
-              "envoy": Object {
-                "healthy": 1,
-                "total": 10,
-              },
-              "requests": Object {
-                "requestCount": 0,
-                "requestErrorCount": 0,
-              },
-            }
-          }
-          id="svc"
-          placement={undefined}
-          rateInterval={600}
-        >
-          <Icon
-            className="health-icon"
-            name="warning-triangle-o"
-            style={
-              Object {
-                "fontSize": "18px",
-              }
-            }
-            tabIndex="0"
-            type="pf"
-          />
-        </HealthDetails>,
-      },
-      "ref": null,
-      "rendered": Object {
-        "instance": null,
-        "key": undefined,
-        "nodeType": "class",
-        "props": Object {
-          "children": <Icon
-            className="health-icon"
-            name="warning-triangle-o"
-            style={
-              Object {
-                "fontSize": "18px",
-              }
-            }
-            tabIndex="0"
-            type="pf"
-          />,
-          "headline": "Degraded",
-          "health": Object {
-            "deploymentStatuses": Array [
-              Object {
-                "available": 1,
-                "name": "A",
-                "replicas": 1,
-              },
-              Object {
-                "available": 2,
-                "name": "B",
-                "replicas": 2,
-              },
-            ],
-            "envoy": Object {
-              "healthy": 1,
-              "total": 10,
-            },
-            "requests": Object {
-              "requestCount": 0,
-              "requestErrorCount": 0,
-            },
-          },
-          "id": "svc",
-          "placement": undefined,
-          "rateInterval": 600,
-        },
-        "ref": null,
-        "rendered": Object {
-          "instance": null,
-          "key": undefined,
-          "nodeType": "function",
-          "props": Object {
-            "className": "health-icon",
-            "name": "warning-triangle-o",
-            "style": Object {
-              "fontSize": "18px",
-            },
-            "tabIndex": "0",
-            "type": "pf",
-          },
-          "ref": null,
-          "rendered": null,
-          "type": [Function],
-        },
-        "type": [Function],
-      },
-      "type": "span",
-    },
-  ],
-  Symbol(enzyme.__options__): Object {
-    "adapter": ReactSixteenAdapter {
-      "options": Object {
-        "enableComponentDidUpdateOnSetState": true,
-      },
-    },
-  },
-}
-`;
-
-exports[`HealthIndicator renders envoy degraded 2`] = `
-ShallowWrapper {
-  "length": 1,
-  Symbol(enzyme.__root__): [Circular],
-  Symbol(enzyme.__unrendered__): <HealthIndicator
-    health={
-      Object {
-        "deploymentStatuses": Array [
-          Object {
-            "available": 1,
-            "name": "A",
-            "replicas": 1,
-          },
-          Object {
-            "available": 2,
-            "name": "B",
-            "replicas": 2,
-          },
-        ],
-        "envoy": Object {
-          "healthy": 1,
-          "total": 10,
-        },
-        "requests": Object {
-          "requestCount": 0,
-          "requestErrorCount": 0,
-        },
-      }
-    }
-    id="svc"
-    mode={0}
-    rateInterval={600}
-  />,
-  Symbol(enzyme.__renderer__): Object {
-    "batchedUpdates": [Function],
-    "getNode": [Function],
-    "render": [Function],
-    "simulateEvent": [Function],
-    "unmount": [Function],
-  },
-  Symbol(enzyme.__node__): Object {
-    "instance": null,
-    "key": undefined,
-    "nodeType": "host",
-    "props": Object {
-      "children": Array [
-        <HealthDetails
-          headline="Degraded"
-          health={
-            Object {
-              "deploymentStatuses": Array [
-                Object {
-                  "available": 1,
-                  "name": "A",
-                  "replicas": 1,
-                },
-                Object {
-                  "available": 2,
-                  "name": "B",
-                  "replicas": 2,
-                },
-              ],
-              "envoy": Object {
-                "healthy": 1,
-                "total": 10,
-              },
-              "requests": Object {
-                "requestCount": 0,
-                "requestErrorCount": 0,
-              },
-            }
-          }
-          id="svc"
-          placement={undefined}
-          rateInterval={600}
-        >
-          <Icon
-            className="health-icon"
-            name="warning-triangle-o"
-            style={
-              Object {
-                "fontSize": "35px",
-              }
-            }
-            tabIndex="0"
-            type="pf"
-          />
-        </HealthDetails>,
-        <br />,
-        "Envoy health degraded",
-        false,
-      ],
-      "style": Object {
-        "color": "#ec7a08",
-      },
-    },
-    "ref": null,
-    "rendered": Array [
-      Object {
-        "instance": null,
-        "key": undefined,
-        "nodeType": "class",
-        "props": Object {
-          "children": <Icon
-            className="health-icon"
-            name="warning-triangle-o"
-            style={
-              Object {
-                "fontSize": "35px",
-              }
-            }
-            tabIndex="0"
-            type="pf"
-          />,
-          "headline": "Degraded",
-          "health": Object {
-            "deploymentStatuses": Array [
-              Object {
-                "available": 1,
-                "name": "A",
-                "replicas": 1,
-              },
-              Object {
-                "available": 2,
-                "name": "B",
-                "replicas": 2,
-              },
-            ],
-            "envoy": Object {
-              "healthy": 1,
-              "total": 10,
-            },
-            "requests": Object {
-              "requestCount": 0,
-              "requestErrorCount": 0,
-            },
-          },
-          "id": "svc",
-          "placement": undefined,
-          "rateInterval": 600,
-        },
-        "ref": null,
-        "rendered": Object {
-          "instance": null,
-          "key": undefined,
-          "nodeType": "function",
-          "props": Object {
-            "className": "health-icon",
-            "name": "warning-triangle-o",
-            "style": Object {
-              "fontSize": "35px",
-            },
-            "tabIndex": "0",
-            "type": "pf",
-          },
-          "ref": null,
-          "rendered": null,
-          "type": [Function],
-        },
-        "type": [Function],
-      },
-      Object {
-        "instance": null,
-        "key": undefined,
-        "nodeType": "host",
-        "props": Object {},
-        "ref": null,
-        "rendered": null,
-        "type": "br",
-      },
-      "Envoy health degraded",
-      false,
-    ],
-    "type": "div",
-  },
-  Symbol(enzyme.__nodes__): Array [
-    Object {
-      "instance": null,
-      "key": undefined,
-      "nodeType": "host",
-      "props": Object {
-        "children": Array [
-          <HealthDetails
-            headline="Degraded"
-            health={
-              Object {
-                "deploymentStatuses": Array [
-                  Object {
-                    "available": 1,
-                    "name": "A",
-                    "replicas": 1,
-                  },
-                  Object {
-                    "available": 2,
-                    "name": "B",
-                    "replicas": 2,
-                  },
-                ],
-                "envoy": Object {
-                  "healthy": 1,
-                  "total": 10,
-                },
-                "requests": Object {
-                  "requestCount": 0,
-                  "requestErrorCount": 0,
-                },
-              }
-            }
-            id="svc"
-            placement={undefined}
-            rateInterval={600}
-          >
-            <Icon
-              className="health-icon"
-              name="warning-triangle-o"
-              style={
-                Object {
-                  "fontSize": "35px",
-                }
-              }
-              tabIndex="0"
-              type="pf"
-            />
-          </HealthDetails>,
-          <br />,
-          "Envoy health degraded",
-          false,
-        ],
-        "style": Object {
-          "color": "#ec7a08",
-        },
-      },
-      "ref": null,
-      "rendered": Array [
-        Object {
-          "instance": null,
-          "key": undefined,
-          "nodeType": "class",
-          "props": Object {
-            "children": <Icon
-              className="health-icon"
-              name="warning-triangle-o"
-              style={
-                Object {
-                  "fontSize": "35px",
-                }
-              }
-              tabIndex="0"
-              type="pf"
-            />,
-            "headline": "Degraded",
-            "health": Object {
-              "deploymentStatuses": Array [
-                Object {
-                  "available": 1,
-                  "name": "A",
-                  "replicas": 1,
-                },
-                Object {
-                  "available": 2,
-                  "name": "B",
-                  "replicas": 2,
-                },
-              ],
-              "envoy": Object {
-                "healthy": 1,
-                "total": 10,
-              },
-              "requests": Object {
-                "requestCount": 0,
-                "requestErrorCount": 0,
-              },
-            },
-            "id": "svc",
-            "placement": undefined,
-            "rateInterval": 600,
-          },
-          "ref": null,
-          "rendered": Object {
-            "instance": null,
-            "key": undefined,
-            "nodeType": "function",
-            "props": Object {
-              "className": "health-icon",
-              "name": "warning-triangle-o",
-              "style": Object {
-                "fontSize": "35px",
-              },
-              "tabIndex": "0",
-              "type": "pf",
-            },
-            "ref": null,
-            "rendered": null,
-            "type": [Function],
-          },
-          "type": [Function],
-        },
-        Object {
-          "instance": null,
-          "key": undefined,
-          "nodeType": "host",
-          "props": Object {},
-          "ref": null,
-          "rendered": null,
-          "type": "br",
-        },
-        "Envoy health degraded",
-        false,
-      ],
-      "type": "div",
-    },
-  ],
-  Symbol(enzyme.__options__): Object {
-    "adapter": ReactSixteenAdapter {
-      "options": Object {
-        "enableComponentDidUpdateOnSetState": true,
-      },
-    },
-  },
-}
-`;
-
-exports[`HealthIndicator renders envoy failure 1`] = `
-ShallowWrapper {
-  "length": 1,
-  Symbol(enzyme.__root__): [Circular],
-  Symbol(enzyme.__unrendered__): <HealthIndicator
-    health={
-      Object {
-        "deploymentStatuses": Array [
-          Object {
-            "available": 1,
-            "name": "A",
-            "replicas": 10,
-          },
-          Object {
-            "available": 2,
-            "name": "B",
-            "replicas": 2,
-          },
-        ],
-        "envoy": Object {
-          "healthy": 0,
-          "total": 10,
-        },
-        "requests": Object {
-          "requestCount": 0,
-          "requestErrorCount": 0,
-        },
-      }
-    }
-    id="svc"
-    mode={1}
-    rateInterval={600}
-  />,
-  Symbol(enzyme.__renderer__): Object {
-    "batchedUpdates": [Function],
-    "getNode": [Function],
-    "render": [Function],
-    "simulateEvent": [Function],
-    "unmount": [Function],
-  },
-  Symbol(enzyme.__node__): Object {
-    "instance": null,
-    "key": undefined,
-    "nodeType": "host",
-    "props": Object {
-      "children": <HealthDetails
-        headline="Failure"
-        health={
-          Object {
-            "deploymentStatuses": Array [
-              Object {
-                "available": 1,
-                "name": "A",
-                "replicas": 10,
-              },
-              Object {
-                "available": 2,
-                "name": "B",
-                "replicas": 2,
-              },
-            ],
-            "envoy": Object {
-              "healthy": 0,
-              "total": 10,
-            },
-            "requests": Object {
-              "requestCount": 0,
-              "requestErrorCount": 0,
-            },
-          }
-        }
-        id="svc"
-        placement={undefined}
-        rateInterval={600}
-      >
-        <Icon
-          className="health-icon"
-          name="error-circle-o"
-          style={
-            Object {
-              "fontSize": "18px",
-            }
-          }
-          tabIndex="0"
-          type="pf"
-        />
-      </HealthDetails>,
-    },
-    "ref": null,
-    "rendered": Object {
-      "instance": null,
-      "key": undefined,
-      "nodeType": "class",
-      "props": Object {
-        "children": <Icon
-          className="health-icon"
-          name="error-circle-o"
-          style={
-            Object {
-              "fontSize": "18px",
-            }
-          }
-          tabIndex="0"
-          type="pf"
-        />,
-        "headline": "Failure",
-        "health": Object {
-          "deploymentStatuses": Array [
-            Object {
-              "available": 1,
-              "name": "A",
-              "replicas": 10,
-            },
-            Object {
-              "available": 2,
-              "name": "B",
-              "replicas": 2,
-            },
-          ],
-          "envoy": Object {
-            "healthy": 0,
-            "total": 10,
-          },
-          "requests": Object {
-            "requestCount": 0,
-            "requestErrorCount": 0,
-          },
-        },
-        "id": "svc",
-        "placement": undefined,
-        "rateInterval": 600,
-      },
-      "ref": null,
-      "rendered": Object {
-        "instance": null,
-        "key": undefined,
-        "nodeType": "function",
-        "props": Object {
-          "className": "health-icon",
-          "name": "error-circle-o",
-          "style": Object {
-            "fontSize": "18px",
-          },
-          "tabIndex": "0",
-          "type": "pf",
-        },
-        "ref": null,
-        "rendered": null,
-        "type": [Function],
-      },
-      "type": [Function],
-    },
-    "type": "span",
-  },
-  Symbol(enzyme.__nodes__): Array [
-    Object {
-      "instance": null,
-      "key": undefined,
-      "nodeType": "host",
-      "props": Object {
-        "children": <HealthDetails
-          headline="Failure"
-          health={
-            Object {
-              "deploymentStatuses": Array [
-                Object {
-                  "available": 1,
-                  "name": "A",
-                  "replicas": 10,
-                },
-                Object {
-                  "available": 2,
-                  "name": "B",
-                  "replicas": 2,
-                },
-              ],
-              "envoy": Object {
-                "healthy": 0,
-                "total": 10,
-              },
-              "requests": Object {
-                "requestCount": 0,
-                "requestErrorCount": 0,
-              },
-            }
-          }
-          id="svc"
-          placement={undefined}
-          rateInterval={600}
-        >
-          <Icon
-            className="health-icon"
-            name="error-circle-o"
-            style={
-              Object {
-                "fontSize": "18px",
-              }
-            }
-            tabIndex="0"
-            type="pf"
-          />
-        </HealthDetails>,
-      },
-      "ref": null,
-      "rendered": Object {
-        "instance": null,
-        "key": undefined,
-        "nodeType": "class",
-        "props": Object {
-          "children": <Icon
-            className="health-icon"
-            name="error-circle-o"
-            style={
-              Object {
-                "fontSize": "18px",
-              }
-            }
-            tabIndex="0"
-            type="pf"
-          />,
-          "headline": "Failure",
-          "health": Object {
-            "deploymentStatuses": Array [
-              Object {
-                "available": 1,
-                "name": "A",
-                "replicas": 10,
-              },
-              Object {
-                "available": 2,
-                "name": "B",
-                "replicas": 2,
-              },
-            ],
-            "envoy": Object {
-              "healthy": 0,
-              "total": 10,
-            },
-            "requests": Object {
-              "requestCount": 0,
-              "requestErrorCount": 0,
-            },
-          },
-          "id": "svc",
-          "placement": undefined,
-          "rateInterval": 600,
-        },
-        "ref": null,
-        "rendered": Object {
-          "instance": null,
-          "key": undefined,
-          "nodeType": "function",
-          "props": Object {
-            "className": "health-icon",
-            "name": "error-circle-o",
-            "style": Object {
-              "fontSize": "18px",
-            },
-            "tabIndex": "0",
-            "type": "pf",
-          },
-          "ref": null,
-          "rendered": null,
-          "type": [Function],
-        },
-        "type": [Function],
-      },
-      "type": "span",
-    },
-  ],
-  Symbol(enzyme.__options__): Object {
-    "adapter": ReactSixteenAdapter {
-      "options": Object {
-        "enableComponentDidUpdateOnSetState": true,
-      },
-    },
-  },
-}
-`;
-
-exports[`HealthIndicator renders envoy failure 2`] = `
-ShallowWrapper {
-  "length": 1,
-  Symbol(enzyme.__root__): [Circular],
-  Symbol(enzyme.__unrendered__): <HealthIndicator
-    health={
-      Object {
-        "deploymentStatuses": Array [
-          Object {
-            "available": 1,
-            "name": "A",
-            "replicas": 10,
-          },
-          Object {
-            "available": 2,
-            "name": "B",
-            "replicas": 2,
-          },
-        ],
-        "envoy": Object {
-          "healthy": 0,
-          "total": 10,
-        },
-        "requests": Object {
-          "requestCount": 0,
-          "requestErrorCount": 0,
-        },
-      }
-    }
-    id="svc"
-    mode={0}
-    rateInterval={600}
-  />,
-  Symbol(enzyme.__renderer__): Object {
-    "batchedUpdates": [Function],
-    "getNode": [Function],
-    "render": [Function],
-    "simulateEvent": [Function],
-    "unmount": [Function],
-  },
-  Symbol(enzyme.__node__): Object {
-    "instance": null,
-    "key": undefined,
-    "nodeType": "host",
-    "props": Object {
-      "children": Array [
-        <HealthDetails
-          headline="Failure"
-          health={
-            Object {
-              "deploymentStatuses": Array [
-                Object {
-                  "available": 1,
-                  "name": "A",
-                  "replicas": 10,
-                },
-                Object {
-                  "available": 2,
-                  "name": "B",
-                  "replicas": 2,
-                },
-              ],
-              "envoy": Object {
-                "healthy": 0,
-                "total": 10,
-              },
-              "requests": Object {
-                "requestCount": 0,
-                "requestErrorCount": 0,
-              },
-            }
-          }
-          id="svc"
-          placement={undefined}
-          rateInterval={600}
-        >
-          <Icon
-            className="health-icon"
-            name="error-circle-o"
-            style={
-              Object {
-                "fontSize": "35px",
-              }
-            }
-            tabIndex="0"
-            type="pf"
-          />
-        </HealthDetails>,
-        <br />,
-        false,
-        <ul
-          style={
-            Object {
-              "padding": 0,
-            }
-          }
-        >
-          <li>
-            Envoy health failure
-          </li>
-          <li>
-            Pod deployment degraded
-          </li>
-        </ul>,
-      ],
-      "style": Object {
-        "color": "#cc0000",
-      },
-    },
-    "ref": null,
-    "rendered": Array [
-      Object {
-        "instance": null,
-        "key": undefined,
-        "nodeType": "class",
-        "props": Object {
-          "children": <Icon
-            className="health-icon"
-            name="error-circle-o"
-            style={
-              Object {
-                "fontSize": "35px",
-              }
-            }
-            tabIndex="0"
-            type="pf"
-          />,
-          "headline": "Failure",
-          "health": Object {
-            "deploymentStatuses": Array [
-              Object {
-                "available": 1,
-                "name": "A",
-                "replicas": 10,
-              },
-              Object {
-                "available": 2,
-                "name": "B",
-                "replicas": 2,
-              },
-            ],
-            "envoy": Object {
-              "healthy": 0,
-              "total": 10,
-            },
-            "requests": Object {
-              "requestCount": 0,
-              "requestErrorCount": 0,
-            },
-          },
-          "id": "svc",
-          "placement": undefined,
-          "rateInterval": 600,
-        },
-        "ref": null,
-        "rendered": Object {
-          "instance": null,
-          "key": undefined,
-          "nodeType": "function",
-          "props": Object {
-            "className": "health-icon",
-            "name": "error-circle-o",
-            "style": Object {
-              "fontSize": "35px",
-            },
-            "tabIndex": "0",
-            "type": "pf",
-          },
-          "ref": null,
-          "rendered": null,
-          "type": [Function],
-        },
-        "type": [Function],
-      },
-      Object {
-        "instance": null,
-        "key": undefined,
-        "nodeType": "host",
-        "props": Object {},
-        "ref": null,
-        "rendered": null,
-        "type": "br",
-      },
-      false,
-      Object {
-        "instance": null,
-        "key": undefined,
-        "nodeType": "host",
-        "props": Object {
-          "children": Array [
-            <li>
-              Envoy health failure
-            </li>,
-            <li>
-              Pod deployment degraded
-            </li>,
-          ],
-          "style": Object {
-            "padding": 0,
-          },
-        },
-        "ref": null,
-        "rendered": Array [
-          Object {
-            "instance": null,
-            "key": "0",
-            "nodeType": "host",
-            "props": Object {
-              "children": "Envoy health failure",
-            },
-            "ref": null,
-            "rendered": "Envoy health failure",
-            "type": "li",
-          },
-          Object {
-            "instance": null,
-            "key": "1",
-            "nodeType": "host",
-            "props": Object {
-              "children": "Pod deployment degraded",
-            },
-            "ref": null,
-            "rendered": "Pod deployment degraded",
-            "type": "li",
-          },
-        ],
-        "type": "ul",
-      },
-    ],
-    "type": "div",
-  },
-  Symbol(enzyme.__nodes__): Array [
-    Object {
-      "instance": null,
-      "key": undefined,
-      "nodeType": "host",
-      "props": Object {
-        "children": Array [
-          <HealthDetails
-            headline="Failure"
-            health={
-              Object {
-                "deploymentStatuses": Array [
-                  Object {
-                    "available": 1,
-                    "name": "A",
-                    "replicas": 10,
-                  },
-                  Object {
-                    "available": 2,
-                    "name": "B",
-                    "replicas": 2,
-                  },
-                ],
-                "envoy": Object {
-                  "healthy": 0,
-                  "total": 10,
-                },
-                "requests": Object {
-                  "requestCount": 0,
-                  "requestErrorCount": 0,
-                },
-              }
-            }
-            id="svc"
-            placement={undefined}
-            rateInterval={600}
-          >
-            <Icon
-              className="health-icon"
-              name="error-circle-o"
-              style={
-                Object {
-                  "fontSize": "35px",
-                }
-              }
-              tabIndex="0"
-              type="pf"
-            />
-          </HealthDetails>,
-          <br />,
-          false,
-          <ul
-            style={
-              Object {
-                "padding": 0,
-              }
-            }
-          >
-            <li>
-              Envoy health failure
-            </li>
-            <li>
-              Pod deployment degraded
-            </li>
-          </ul>,
-        ],
-        "style": Object {
-          "color": "#cc0000",
-        },
-      },
-      "ref": null,
-      "rendered": Array [
-        Object {
-          "instance": null,
-          "key": undefined,
-          "nodeType": "class",
-          "props": Object {
-            "children": <Icon
-              className="health-icon"
-              name="error-circle-o"
-              style={
-                Object {
-                  "fontSize": "35px",
-                }
-              }
-              tabIndex="0"
-              type="pf"
-            />,
-            "headline": "Failure",
-            "health": Object {
-              "deploymentStatuses": Array [
-                Object {
-                  "available": 1,
-                  "name": "A",
-                  "replicas": 10,
-                },
-                Object {
-                  "available": 2,
-                  "name": "B",
-                  "replicas": 2,
-                },
-              ],
-              "envoy": Object {
-                "healthy": 0,
-                "total": 10,
-              },
-              "requests": Object {
-                "requestCount": 0,
-                "requestErrorCount": 0,
-              },
-            },
-            "id": "svc",
-            "placement": undefined,
-            "rateInterval": 600,
-          },
-          "ref": null,
-          "rendered": Object {
-            "instance": null,
-            "key": undefined,
-            "nodeType": "function",
-            "props": Object {
-              "className": "health-icon",
-              "name": "error-circle-o",
-              "style": Object {
-                "fontSize": "35px",
-              },
-              "tabIndex": "0",
-              "type": "pf",
-            },
-            "ref": null,
-            "rendered": null,
-            "type": [Function],
-          },
-          "type": [Function],
-        },
-        Object {
-          "instance": null,
-          "key": undefined,
-          "nodeType": "host",
-          "props": Object {},
-          "ref": null,
-          "rendered": null,
-          "type": "br",
-        },
-        false,
-        Object {
-          "instance": null,
-          "key": undefined,
-          "nodeType": "host",
-          "props": Object {
-            "children": Array [
-              <li>
-                Envoy health failure
-              </li>,
-              <li>
-                Pod deployment degraded
-              </li>,
-            ],
-            "style": Object {
-              "padding": 0,
-            },
-          },
-          "ref": null,
-          "rendered": Array [
-            Object {
-              "instance": null,
-              "key": "0",
-              "nodeType": "host",
-              "props": Object {
-                "children": "Envoy health failure",
-              },
-              "ref": null,
-              "rendered": "Envoy health failure",
-              "type": "li",
-            },
-            Object {
-              "instance": null,
-              "key": "1",
-              "nodeType": "host",
-              "props": Object {
-                "children": "Pod deployment degraded",
-              },
-              "ref": null,
-              "rendered": "Pod deployment degraded",
-              "type": "li",
-            },
-          ],
-          "type": "ul",
-        },
-      ],
-      "type": "div",
-    },
-  ],
-  Symbol(enzyme.__options__): Object {
-    "adapter": ReactSixteenAdapter {
-      "options": Object {
-        "enableComponentDidUpdateOnSetState": true,
-      },
-    },
-  },
-}
-`;
-
-exports[`HealthIndicator renders error rate degraded 1`] = `
-ShallowWrapper {
-  "length": 1,
-  Symbol(enzyme.__root__): [Circular],
-  Symbol(enzyme.__unrendered__): <HealthIndicator
-    health={
-      Object {
-        "deploymentStatuses": Array [
-          Object {
-            "available": 1,
-            "name": "A",
-            "replicas": 1,
-          },
-        ],
-        "envoy": Object {
-          "healthy": 1,
-          "total": 10,
-        },
-        "requests": Object {
-          "requestCount": 1.56,
-          "requestErrorCount": 0.1,
-        },
-      }
-    }
-    id="svc"
-    mode={1}
-    rateInterval={600}
-  />,
-  Symbol(enzyme.__renderer__): Object {
-    "batchedUpdates": [Function],
-    "getNode": [Function],
-    "render": [Function],
-    "simulateEvent": [Function],
-    "unmount": [Function],
-  },
-  Symbol(enzyme.__node__): Object {
-    "instance": null,
-    "key": undefined,
-    "nodeType": "host",
-    "props": Object {
-      "children": <HealthDetails
-        headline="Degraded"
-        health={
-          Object {
-            "deploymentStatuses": Array [
-              Object {
-                "available": 1,
-                "name": "A",
-                "replicas": 1,
-              },
-            ],
-            "envoy": Object {
-              "healthy": 1,
-              "total": 10,
-            },
-            "requests": Object {
-              "requestCount": 1.56,
-              "requestErrorCount": 0.1,
-            },
-          }
-        }
-        id="svc"
-        placement={undefined}
-        rateInterval={600}
-      >
-        <Icon
-          className="health-icon"
-          name="warning-triangle-o"
-          style={
-            Object {
-              "fontSize": "18px",
-            }
-          }
-          tabIndex="0"
-          type="pf"
-        />
-      </HealthDetails>,
-    },
-    "ref": null,
-    "rendered": Object {
-      "instance": null,
-      "key": undefined,
-      "nodeType": "class",
-      "props": Object {
-        "children": <Icon
-          className="health-icon"
-          name="warning-triangle-o"
-          style={
-            Object {
-              "fontSize": "18px",
-            }
-          }
-          tabIndex="0"
-          type="pf"
-        />,
-        "headline": "Degraded",
-        "health": Object {
-          "deploymentStatuses": Array [
-            Object {
-              "available": 1,
-              "name": "A",
-              "replicas": 1,
-            },
-          ],
-          "envoy": Object {
-            "healthy": 1,
-            "total": 10,
-          },
-          "requests": Object {
-            "requestCount": 1.56,
-            "requestErrorCount": 0.1,
-          },
-        },
-        "id": "svc",
-        "placement": undefined,
-        "rateInterval": 600,
-      },
-      "ref": null,
-      "rendered": Object {
-        "instance": null,
-        "key": undefined,
-        "nodeType": "function",
-        "props": Object {
-          "className": "health-icon",
-          "name": "warning-triangle-o",
-          "style": Object {
-            "fontSize": "18px",
-          },
-          "tabIndex": "0",
-          "type": "pf",
-        },
-        "ref": null,
-        "rendered": null,
-        "type": [Function],
-      },
-      "type": [Function],
-    },
-    "type": "span",
-  },
-  Symbol(enzyme.__nodes__): Array [
-    Object {
-      "instance": null,
-      "key": undefined,
-      "nodeType": "host",
-      "props": Object {
-        "children": <HealthDetails
-          headline="Degraded"
-          health={
-            Object {
-              "deploymentStatuses": Array [
-                Object {
-                  "available": 1,
-                  "name": "A",
-                  "replicas": 1,
-                },
-              ],
-              "envoy": Object {
-                "healthy": 1,
-                "total": 10,
-              },
-              "requests": Object {
-                "requestCount": 1.56,
-                "requestErrorCount": 0.1,
-              },
-            }
-          }
-          id="svc"
-          placement={undefined}
-          rateInterval={600}
-        >
-          <Icon
-            className="health-icon"
-            name="warning-triangle-o"
-            style={
-              Object {
-                "fontSize": "18px",
-              }
-            }
-            tabIndex="0"
-            type="pf"
-          />
-        </HealthDetails>,
-      },
-      "ref": null,
-      "rendered": Object {
-        "instance": null,
-        "key": undefined,
-        "nodeType": "class",
-        "props": Object {
-          "children": <Icon
-            className="health-icon"
-            name="warning-triangle-o"
-            style={
-              Object {
-                "fontSize": "18px",
-              }
-            }
-            tabIndex="0"
-            type="pf"
-          />,
-          "headline": "Degraded",
-          "health": Object {
-            "deploymentStatuses": Array [
-              Object {
-                "available": 1,
-                "name": "A",
-                "replicas": 1,
-              },
-            ],
-            "envoy": Object {
-              "healthy": 1,
-              "total": 10,
-            },
-            "requests": Object {
-              "requestCount": 1.56,
-              "requestErrorCount": 0.1,
-            },
-          },
-          "id": "svc",
-          "placement": undefined,
-          "rateInterval": 600,
-        },
-        "ref": null,
-        "rendered": Object {
-          "instance": null,
-          "key": undefined,
-          "nodeType": "function",
-          "props": Object {
-            "className": "health-icon",
-            "name": "warning-triangle-o",
-            "style": Object {
-              "fontSize": "18px",
-            },
-            "tabIndex": "0",
-            "type": "pf",
-          },
-          "ref": null,
-          "rendered": null,
-          "type": [Function],
-        },
-        "type": [Function],
-      },
-      "type": "span",
-    },
-  ],
-  Symbol(enzyme.__options__): Object {
-    "adapter": ReactSixteenAdapter {
-      "options": Object {
-        "enableComponentDidUpdateOnSetState": true,
-      },
-    },
-  },
-}
-`;
-
-exports[`HealthIndicator renders error rate degraded 2`] = `
-ShallowWrapper {
-  "length": 1,
-  Symbol(enzyme.__root__): [Circular],
-  Symbol(enzyme.__unrendered__): <HealthIndicator
-    health={
-      Object {
-        "deploymentStatuses": Array [
-          Object {
-            "available": 1,
-            "name": "A",
-            "replicas": 1,
-          },
-        ],
-        "envoy": Object {
-          "healthy": 1,
-          "total": 10,
-        },
-        "requests": Object {
-          "requestCount": 1.56,
-          "requestErrorCount": 0.1,
-        },
-      }
-    }
-    id="svc"
-    mode={0}
-    rateInterval={600}
-  />,
-  Symbol(enzyme.__renderer__): Object {
-    "batchedUpdates": [Function],
-    "getNode": [Function],
-    "render": [Function],
-    "simulateEvent": [Function],
-    "unmount": [Function],
-  },
-  Symbol(enzyme.__node__): Object {
-    "instance": null,
-    "key": undefined,
-    "nodeType": "host",
-    "props": Object {
-      "children": Array [
-        <HealthDetails
-          headline="Degraded"
-          health={
-            Object {
-              "deploymentStatuses": Array [
-                Object {
-                  "available": 1,
-                  "name": "A",
-                  "replicas": 1,
-                },
-              ],
-              "envoy": Object {
-                "healthy": 1,
-                "total": 10,
-              },
-              "requests": Object {
-                "requestCount": 1.56,
-                "requestErrorCount": 0.1,
-              },
-            }
-          }
-          id="svc"
-          placement={undefined}
-          rateInterval={600}
-        >
-          <Icon
-            className="health-icon"
-            name="warning-triangle-o"
-            style={
-              Object {
-                "fontSize": "35px",
-              }
-            }
-            tabIndex="0"
-            type="pf"
-          />
-        </HealthDetails>,
-        <br />,
-        false,
-        <ul
-          style={
-            Object {
-              "padding": 0,
-            }
-          }
-        >
-          <li>
-            Envoy health degraded
-          </li>
-          <li>
-            Error rate degraded: 6.41%&gt;=0.1%
-          </li>
-        </ul>,
-      ],
-      "style": Object {
-        "color": "#ec7a08",
-      },
-    },
-    "ref": null,
-    "rendered": Array [
-      Object {
-        "instance": null,
-        "key": undefined,
-        "nodeType": "class",
-        "props": Object {
-          "children": <Icon
-            className="health-icon"
-            name="warning-triangle-o"
-            style={
-              Object {
-                "fontSize": "35px",
-              }
-            }
-            tabIndex="0"
-            type="pf"
-          />,
-          "headline": "Degraded",
-          "health": Object {
-            "deploymentStatuses": Array [
-              Object {
-                "available": 1,
-                "name": "A",
-                "replicas": 1,
-              },
-            ],
-            "envoy": Object {
-              "healthy": 1,
-              "total": 10,
-            },
-            "requests": Object {
-              "requestCount": 1.56,
-              "requestErrorCount": 0.1,
-            },
-          },
-          "id": "svc",
-          "placement": undefined,
-          "rateInterval": 600,
-        },
-        "ref": null,
-        "rendered": Object {
-          "instance": null,
-          "key": undefined,
-          "nodeType": "function",
-          "props": Object {
-            "className": "health-icon",
-            "name": "warning-triangle-o",
-            "style": Object {
-              "fontSize": "35px",
-            },
-            "tabIndex": "0",
-            "type": "pf",
-          },
-          "ref": null,
-          "rendered": null,
-          "type": [Function],
-        },
-        "type": [Function],
-      },
-      Object {
-        "instance": null,
-        "key": undefined,
-        "nodeType": "host",
-        "props": Object {},
-        "ref": null,
-        "rendered": null,
-        "type": "br",
-      },
-      false,
-      Object {
-        "instance": null,
-        "key": undefined,
-        "nodeType": "host",
-        "props": Object {
-          "children": Array [
-            <li>
-              Envoy health degraded
-            </li>,
-            <li>
-              Error rate degraded: 6.41%&gt;=0.1%
-            </li>,
-          ],
-          "style": Object {
-            "padding": 0,
-          },
-        },
-        "ref": null,
-        "rendered": Array [
-          Object {
-            "instance": null,
-            "key": "0",
-            "nodeType": "host",
-            "props": Object {
-              "children": "Envoy health degraded",
-            },
-            "ref": null,
-            "rendered": "Envoy health degraded",
-            "type": "li",
-          },
-          Object {
-            "instance": null,
-            "key": "1",
-            "nodeType": "host",
-            "props": Object {
-              "children": "Error rate degraded: 6.41%>=0.1%",
-            },
-            "ref": null,
-            "rendered": "Error rate degraded: 6.41%>=0.1%",
-            "type": "li",
-          },
-        ],
-        "type": "ul",
-      },
-    ],
-    "type": "div",
-  },
-  Symbol(enzyme.__nodes__): Array [
-    Object {
-      "instance": null,
-      "key": undefined,
-      "nodeType": "host",
-      "props": Object {
-        "children": Array [
-          <HealthDetails
-            headline="Degraded"
-            health={
-              Object {
-                "deploymentStatuses": Array [
-                  Object {
-                    "available": 1,
-                    "name": "A",
-                    "replicas": 1,
-                  },
-                ],
-                "envoy": Object {
-                  "healthy": 1,
-                  "total": 10,
-                },
-                "requests": Object {
-                  "requestCount": 1.56,
-                  "requestErrorCount": 0.1,
-                },
-              }
-            }
-            id="svc"
-            placement={undefined}
-            rateInterval={600}
-          >
-            <Icon
-              className="health-icon"
-              name="warning-triangle-o"
->>>>>>> ce9e89ac
-              style={
-                Object {
-                  "fontSize": "35px",
-                }
-              }
-              tabIndex="0"
-              type="pf"
-            />
-          </HealthDetails>,
-          <br />,
-          false,
-          <ul
-            style={
-              Object {
-                "padding": 0,
-              }
-            }
-          >
-            <li>
-              Envoy health failure
-            </li>
-            <li>
-              Pod deployment degraded
-            </li>
-          </ul>,
-        ],
-        "style": Object {
-          "color": "#cc0000",
-        },
-      },
-      "ref": null,
-      "rendered": Array [
-        Object {
-          "instance": null,
-          "key": undefined,
-          "nodeType": "class",
-          "props": Object {
-            "children": <Icon
-              className="health-icon"
-              name="error-circle-o"
-              style={
-                Object {
-                  "fontSize": "35px",
-                }
-              }
-              tabIndex="0"
-              type="pf"
-            />,
-            "headline": "Failure",
-            "health": Object {
-              "deploymentStatuses": Array [
-                Object {
-                  "available": 1,
-                  "name": "A",
-                  "replicas": 10,
-                },
-                Object {
-                  "available": 2,
-                  "name": "B",
-                  "replicas": 2,
-                },
-              ],
-              "envoy": Object {
-                "inbound": Object {
-                  "healthy": 0,
-                  "total": 10,
-                },
-                "outbound": Object {
-                  "healthy": 1,
-                  "total": 1,
-                },
-              },
-              "requests": Object {
-                "requestCount": 0,
-                "requestErrorCount": 0,
-              },
-            },
-            "id": "svc",
-            "placement": undefined,
-            "rateInterval": 600,
-          },
-          "ref": null,
-          "rendered": Object {
-            "instance": null,
-            "key": undefined,
-            "nodeType": "function",
-            "props": Object {
-              "className": "health-icon",
-              "name": "error-circle-o",
-              "style": Object {
-                "fontSize": "35px",
-              },
-              "tabIndex": "0",
-              "type": "pf",
-            },
-            "ref": null,
-            "rendered": null,
-            "type": [Function],
-          },
-          "type": [Function],
-        },
-        Object {
-          "instance": null,
-          "key": undefined,
-          "nodeType": "host",
-          "props": Object {},
-          "ref": null,
-          "rendered": null,
-          "type": "br",
-        },
-        false,
-        Object {
-          "instance": null,
-          "key": undefined,
-          "nodeType": "host",
-          "props": Object {
-            "children": Array [
-              <li>
-                Envoy health failure
-              </li>,
-              <li>
-                Pod deployment degraded
-              </li>,
-            ],
-            "style": Object {
-              "padding": 0,
-            },
-          },
-          "ref": null,
-          "rendered": Array [
-            Object {
-              "instance": null,
-              "key": "0",
-              "nodeType": "host",
-              "props": Object {
-                "children": "Envoy health failure",
-              },
-              "ref": null,
-              "rendered": "Envoy health failure",
-              "type": "li",
-            },
-            Object {
-              "instance": null,
-              "key": "1",
-              "nodeType": "host",
-              "props": Object {
-                "children": "Pod deployment degraded",
-              },
-              "ref": null,
-              "rendered": "Pod deployment degraded",
-              "type": "li",
-            },
-          ],
-          "type": "ul",
-        },
-      ],
-      "type": "div",
-    },
-  ],
-  Symbol(enzyme.__options__): Object {
-    "adapter": ReactSixteenAdapter {
-      "options": Object {
-        "enableComponentDidUpdateOnSetState": true,
-      },
-    },
-  },
-}
-`;
-
-exports[`HealthIndicator renders error rate failure 1`] = `
-ShallowWrapper {
-  "length": 1,
-  Symbol(enzyme.__root__): [Circular],
-  Symbol(enzyme.__unrendered__): <HealthIndicator
-    health={
-      Object {
-        "deploymentStatuses": Array [
-          Object {
-            "available": 1,
-            "name": "A",
-            "replicas": 1,
-          },
-        ],
-        "envoy": Object {
-          "inbound": Object {
-            "healthy": 1,
-            "total": 10,
-          },
-          "outbound": Object {
-            "healthy": 1,
-            "total": 10,
-          },
-        },
-        "requests": Object {
-          "requestCount": 1.56,
-          "requestErrorCount": 1.1,
-        },
-      }
-    }
-    id="svc"
-    mode={1}
-    rateInterval={600}
-  />,
-  Symbol(enzyme.__renderer__): Object {
-    "batchedUpdates": [Function],
-    "getNode": [Function],
-    "render": [Function],
-    "simulateEvent": [Function],
-    "unmount": [Function],
-  },
-  Symbol(enzyme.__node__): Object {
-    "instance": null,
-    "key": undefined,
-    "nodeType": "host",
-    "props": Object {
-      "children": <HealthDetails
-        headline="Failure"
-        health={
-          Object {
-            "deploymentStatuses": Array [
-              Object {
-                "available": 1,
-                "name": "A",
-                "replicas": 1,
-              },
-            ],
-            "envoy": Object {
-              "inbound": Object {
-                "healthy": 1,
-                "total": 10,
-              },
-              "outbound": Object {
-                "healthy": 1,
-                "total": 10,
-              },
-            },
-            "requests": Object {
-              "requestCount": 1.56,
-              "requestErrorCount": 1.1,
-            },
-          }
-        }
-        id="svc"
-        placement={undefined}
-        rateInterval={600}
-      >
-        <Icon
-          className="health-icon"
-          name="error-circle-o"
-          style={
-            Object {
-              "fontSize": "18px",
-            }
-          }
-          tabIndex="0"
-          type="pf"
-        />
-      </HealthDetails>,
-    },
-    "ref": null,
-    "rendered": Object {
-      "instance": null,
-      "key": undefined,
-      "nodeType": "class",
-      "props": Object {
-        "children": <Icon
-          className="health-icon"
-          name="error-circle-o"
-          style={
-            Object {
-              "fontSize": "18px",
-            }
-          }
-          tabIndex="0"
-          type="pf"
-        />,
-        "headline": "Failure",
-        "health": Object {
-          "deploymentStatuses": Array [
-            Object {
-              "available": 1,
-              "name": "A",
-              "replicas": 1,
-            },
-          ],
-          "envoy": Object {
-            "inbound": Object {
-              "healthy": 1,
-              "total": 10,
-            },
-            "outbound": Object {
-              "healthy": 1,
-              "total": 10,
-            },
-          },
-          "requests": Object {
-            "requestCount": 1.56,
-            "requestErrorCount": 1.1,
-          },
-        },
-        "id": "svc",
-        "placement": undefined,
-        "rateInterval": 600,
-      },
-      "ref": null,
-      "rendered": Object {
-        "instance": null,
-        "key": undefined,
-        "nodeType": "function",
-        "props": Object {
-          "className": "health-icon",
-          "name": "error-circle-o",
-          "style": Object {
-            "fontSize": "18px",
-          },
-          "tabIndex": "0",
-          "type": "pf",
-        },
-        "ref": null,
-        "rendered": null,
-        "type": [Function],
-      },
-      "type": [Function],
-    },
-    "type": "span",
-  },
-  Symbol(enzyme.__nodes__): Array [
-    Object {
-      "instance": null,
-      "key": undefined,
-      "nodeType": "host",
-      "props": Object {
-        "children": <HealthDetails
-          headline="Failure"
-          health={
-            Object {
-              "deploymentStatuses": Array [
-                Object {
-                  "available": 1,
-                  "name": "A",
-                  "replicas": 1,
-                },
-              ],
-              "envoy": Object {
-                "inbound": Object {
-                  "healthy": 1,
-                  "total": 10,
-                },
-                "outbound": Object {
-                  "healthy": 1,
-                  "total": 10,
-                },
-              },
-              "requests": Object {
-                "requestCount": 1.56,
-                "requestErrorCount": 1.1,
-              },
-            }
-          }
-          id="svc"
-          placement={undefined}
-          rateInterval={600}
-        >
-          <Icon
-            className="health-icon"
-            name="error-circle-o"
-            style={
-              Object {
-                "fontSize": "18px",
-              }
-            }
-            tabIndex="0"
-            type="pf"
-          />
-        </HealthDetails>,
-      },
-      "ref": null,
-      "rendered": Object {
-        "instance": null,
-        "key": undefined,
-        "nodeType": "class",
-        "props": Object {
-          "children": <Icon
-            className="health-icon"
-            name="error-circle-o"
-            style={
-              Object {
-                "fontSize": "18px",
-              }
-            }
-            tabIndex="0"
-            type="pf"
-          />,
-          "headline": "Failure",
-          "health": Object {
-            "deploymentStatuses": Array [
-              Object {
-                "available": 1,
-                "name": "A",
-                "replicas": 1,
-              },
-            ],
-            "envoy": Object {
-              "inbound": Object {
-                "healthy": 1,
-                "total": 10,
-              },
-              "outbound": Object {
-                "healthy": 1,
-                "total": 10,
-              },
-            },
-            "requests": Object {
-              "requestCount": 1.56,
-              "requestErrorCount": 1.1,
-            },
-          },
-          "id": "svc",
-          "placement": undefined,
-          "rateInterval": 600,
-        },
-        "ref": null,
-        "rendered": Object {
-          "instance": null,
-          "key": undefined,
-          "nodeType": "function",
-          "props": Object {
-            "className": "health-icon",
-            "name": "error-circle-o",
-            "style": Object {
-              "fontSize": "18px",
-            },
-            "tabIndex": "0",
-            "type": "pf",
-          },
-          "ref": null,
-          "rendered": null,
-          "type": [Function],
-        },
-        "type": [Function],
-      },
-      "type": "span",
-    },
-  ],
-  Symbol(enzyme.__options__): Object {
-    "adapter": ReactSixteenAdapter {
-      "options": Object {
-        "enableComponentDidUpdateOnSetState": true,
-      },
-    },
-  },
-}
-`;
-
-exports[`HealthIndicator renders error rate failure 2`] = `
-ShallowWrapper {
-  "length": 1,
-  Symbol(enzyme.__root__): [Circular],
-  Symbol(enzyme.__unrendered__): <HealthIndicator
-    health={
-      Object {
-        "deploymentStatuses": Array [
-          Object {
-            "available": 1,
-            "name": "A",
-            "replicas": 1,
-          },
-        ],
-        "envoy": Object {
-          "inbound": Object {
-            "healthy": 1,
-            "total": 10,
-          },
-          "outbound": Object {
-            "healthy": 1,
-            "total": 10,
-          },
-        },
-        "requests": Object {
-          "requestCount": 1.56,
-          "requestErrorCount": 1.1,
-        },
-      }
-    }
-    id="svc"
-    mode={0}
-    rateInterval={600}
-  />,
-  Symbol(enzyme.__renderer__): Object {
-    "batchedUpdates": [Function],
-    "getNode": [Function],
-    "render": [Function],
-    "simulateEvent": [Function],
-    "unmount": [Function],
-  },
-  Symbol(enzyme.__node__): Object {
-    "instance": null,
-    "key": undefined,
-    "nodeType": "host",
-    "props": Object {
-      "children": Array [
-        <HealthDetails
-          headline="Failure"
-          health={
-            Object {
-              "deploymentStatuses": Array [
-                Object {
                   "available": 1,
                   "name": "A",
                   "replicas": 1,

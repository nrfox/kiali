package business

import (
	"context"
	"sync"

	"go.opentelemetry.io/otel"
	"go.opentelemetry.io/otel/trace"
	networking_v1alpha3 "istio.io/client-go/pkg/apis/networking/v1alpha3"
	security_v1beta1 "istio.io/client-go/pkg/apis/security/v1beta1"
	core_v1 "k8s.io/api/core/v1"

	"github.com/kiali/kiali/config"
	"github.com/kiali/kiali/kubernetes"
	"github.com/kiali/kiali/models"
	"github.com/kiali/kiali/observability"
	"github.com/kiali/kiali/util/mtls"
)

type TLSService struct {
	k8s             kubernetes.ClientInterface
	businessLayer   *Layer
	enabledAutoMtls *bool
}

const (
	MTLSEnabled          = "MTLS_ENABLED"
	MTLSPartiallyEnabled = "MTLS_PARTIALLY_ENABLED"
	MTLSNotEnabled       = "MTLS_NOT_ENABLED"
	MTLSDisabled         = "MTLS_DISABLED"
)

func (in *TLSService) MeshWidemTLSStatus(namespaces []string) (models.MTLSStatus, error) {
	pas, error := in.getMeshPeerAuthentications()
	if error != nil {
		return models.MTLSStatus{}, error
	}

	drs, error := in.getAllDestinationRules(context.TODO(), namespaces)
	if error != nil {
		return models.MTLSStatus{}, error
	}

	mtlsStatus := mtls.MtlsStatus{
		PeerAuthentications: pas,
		DestinationRules:    drs,
		AutoMtlsEnabled:     in.hasAutoMTLSEnabled(),
		AllowPermissive:     false,
	}

	return models.MTLSStatus{
		Status: mtlsStatus.MeshMtlsStatus().OverallStatus,
	}, nil
}

func (in *TLSService) getMeshPeerAuthentications() ([]security_v1beta1.PeerAuthentication, error) {
	criteria := IstioConfigCriteria{
		Namespace:                  config.Get().ExternalServices.Istio.RootNamespace,
		IncludePeerAuthentications: true,
	}
	istioConfigList, err := in.businessLayer.IstioConfig.GetIstioConfigList(criteria)
	return istioConfigList.PeerAuthentications, err
}

func (in *TLSService) getAllDestinationRules(ctx context.Context, namespaces []string) ([]networking_v1alpha3.DestinationRule, error) {
	if config.Get().Server.Observability.Tracing.Enabled {
		var span trace.Span
		_, span = otel.Tracer(observability.TracerName).Start(ctx, "getAllDestinationRules")
		defer span.End()
	}
	drChan := make(chan []networking_v1alpha3.DestinationRule, len(namespaces))
	errChan := make(chan error, 1)
	wg := sync.WaitGroup{}

	wg.Add(len(namespaces))

	for _, namespace := range namespaces {
		go func(ns string) {
			defer wg.Done()
			criteria := IstioConfigCriteria{
				Namespace:               ns,
				IncludeDestinationRules: true,
			}
			istioConfigList, err := in.businessLayer.IstioConfig.GetIstioConfigList(criteria)
			if err != nil {
				errChan <- err
				return
			}

			drChan <- istioConfigList.DestinationRules
		}(namespace)
	}

	wg.Wait()
	close(errChan)
	close(drChan)

	for err := range errChan {
		if err != nil {
			return nil, err
		}
	}

	allDestinationRules := make([]networking_v1alpha3.DestinationRule, 0)
	for drs := range drChan {
		allDestinationRules = append(allDestinationRules, drs...)
	}

	return allDestinationRules, nil
}

func (in TLSService) NamespaceWidemTLSStatus(ctx context.Context, namespace string) (models.MTLSStatus, error) {
	if config.Get().Server.Observability.Tracing.Enabled {
		var span trace.Span
		ctx, span = otel.Tracer(observability.TracerName).Start(ctx, "NamespaceWidemTLSStatus")
		defer span.End()
	}
	pas, err := in.getPeerAuthentications(ctx, namespace)
	if err != nil {
		return models.MTLSStatus{}, nil
	}

	nss, err := in.getNamespaces(ctx)
	if err != nil {
		return models.MTLSStatus{}, nil
	}

	drs, err := in.getAllDestinationRules(ctx, nss)
	if err != nil {
		return models.MTLSStatus{}, nil
	}

	mtlsStatus := mtls.MtlsStatus{
		Namespace:           namespace,
		PeerAuthentications: pas,
		DestinationRules:    drs,
		AutoMtlsEnabled:     in.hasAutoMTLSEnabled(),
		AllowPermissive:     false,
	}

	return models.MTLSStatus{
		Status: mtlsStatus.NamespaceMtlsStatus().OverallStatus,
	}, nil
}

<<<<<<< HEAD
func (in TLSService) getPeerAuthentications(ctx context.Context, namespace string) ([]security_v1beta1.PeerAuthentication, error) {
	if config.Get().Server.Observability.Tracing.Enabled {
		var span trace.Span
		_, span = otel.Tracer(observability.TracerName).Start(ctx, "getPeerAuthentications")
		defer span.End()
	}
	if namespace == config.Get().IstioNamespace {
=======
func (in TLSService) getPeerAuthentications(namespace string) ([]security_v1beta1.PeerAuthentication, error) {
	if config.IsRootNamespace(namespace) {
>>>>>>> 51671842
		return []security_v1beta1.PeerAuthentication{}, nil
	}
	criteria := IstioConfigCriteria{
		Namespace:                  namespace,
		IncludePeerAuthentications: true,
	}
	istioConfigList, err := in.businessLayer.IstioConfig.GetIstioConfigList(criteria)
	return istioConfigList.PeerAuthentications, err
}

func (in TLSService) getNamespaces(ctx context.Context) ([]string, error) {
	if config.Get().Server.Observability.Tracing.Enabled {
		var span trace.Span
		_, span = otel.Tracer(observability.TracerName).Start(ctx, "getNamespaces")
		defer span.End()
	}
	nss, nssErr := in.businessLayer.Namespace.GetNamespaces()
	if nssErr != nil {
		return nil, nssErr
	}

	nsNames := make([]string, 0)
	for _, ns := range nss {
		nsNames = append(nsNames, ns.Name)
	}
	return nsNames, nil
}

func (in *TLSService) hasAutoMTLSEnabled() bool {
	if in.enabledAutoMtls != nil {
		return *in.enabledAutoMtls
	}

	cfg := config.Get()
	var istioConfig *core_v1.ConfigMap
	var err error
	if IsNamespaceCached(cfg.IstioNamespace) {
		istioConfig, err = kialiCache.GetConfigMap(cfg.IstioNamespace, cfg.ExternalServices.Istio.ConfigMapName)
	} else {
		istioConfig, err = in.k8s.GetConfigMap(cfg.IstioNamespace, cfg.ExternalServices.Istio.ConfigMapName)
	}
	if err != nil {
		return true
	}
	mc, err := kubernetes.GetIstioConfigMap(istioConfig)
	if err != nil {
		return true
	}
	autoMtls := mc.GetEnableAutoMtls()
	in.enabledAutoMtls = &autoMtls
	return autoMtls
}<|MERGE_RESOLUTION|>--- conflicted
+++ resolved
@@ -143,18 +143,13 @@
 	}, nil
 }
 
-<<<<<<< HEAD
 func (in TLSService) getPeerAuthentications(ctx context.Context, namespace string) ([]security_v1beta1.PeerAuthentication, error) {
 	if config.Get().Server.Observability.Tracing.Enabled {
 		var span trace.Span
 		_, span = otel.Tracer(observability.TracerName).Start(ctx, "getPeerAuthentications")
 		defer span.End()
 	}
-	if namespace == config.Get().IstioNamespace {
-=======
-func (in TLSService) getPeerAuthentications(namespace string) ([]security_v1beta1.PeerAuthentication, error) {
 	if config.IsRootNamespace(namespace) {
->>>>>>> 51671842
 		return []security_v1beta1.PeerAuthentication{}, nil
 	}
 	criteria := IstioConfigCriteria{
